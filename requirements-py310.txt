--- conflicted
+++ resolved
@@ -17,14 +17,8 @@
 typing-extensions>=4.6.0
 tqdm>=4.67.1
 
-<<<<<<< HEAD
 # macOS Apple Silicon friendly TensorFlow for Python 3.10
 # DO NOT USE ON WINDOWS - Use requirements-py310-windows.txt instead
 tensorflow-macos==2.13.0
 tensorflow-metal==1.1.0
-keras==2.13.1
-=======
-# Windows-compatible TensorFlow for Python 3.10
-tensorflow==2.13.0
-keras==2.13.1
->>>>>>> 996c46fe
+keras==2.13.1